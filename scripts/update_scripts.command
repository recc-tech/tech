#!/bin/bash

# Go to the scripts directory
cd "$(dirname "$0")"

git stash --include-untracked
git switch main
git pull

<<<<<<< HEAD
pip install --upgrade --upgrade-strategy eager -r ./setup/requirements.txt
=======
python3 -m pip install --upgrade pip
python3 -m pip install --upgrade -r ./setup/requirements.txt
>>>>>>> 75528f0b
<|MERGE_RESOLUTION|>--- conflicted
+++ resolved
@@ -7,9 +7,5 @@
 git switch main
 git pull
 
-<<<<<<< HEAD
-pip install --upgrade --upgrade-strategy eager -r ./setup/requirements.txt
-=======
 python3 -m pip install --upgrade pip
-python3 -m pip install --upgrade -r ./setup/requirements.txt
->>>>>>> 75528f0b
+python3 -m pip install --upgrade --upgrade-strategy eager -r ./setup/requirements.txt