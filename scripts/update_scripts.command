--- conflicted
+++ resolved
@@ -7,11 +7,4 @@
 git switch main
 git pull
 
-<<<<<<< HEAD
-pip install --upgrade -r ./setup/requirements.txt
-
-echo Successfully updated scripts. Press any key to exit.
-read -r REPLY
-=======
-pip install --upgrade -r requirements.txt
->>>>>>> fd818f2f
+pip install --upgrade -r ./setup/requirements.txt