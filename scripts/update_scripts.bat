--- conflicted
+++ resolved
@@ -8,9 +8,5 @@
 git switch main
 git pull
 
-<<<<<<< HEAD
-pip install --upgrade --upgrade-strategy eager -r ./setup/requirements.txt
-=======
 python -m pip install --upgrade pip
-python -m pip install --upgrade -r ./setup/requirements.txt
->>>>>>> 75528f0b
+python -m pip install --upgrade --upgrade-strategy eager -r ./setup/requirements.txt