from __future__ import annotations

import logging
from logging import FileHandler
from pathlib import Path
from threading import Lock, local
from typing import Callable, Dict, Iterable, Optional, TypeVar

from autochecklist.messenger.input_messenger import (
    InputMessenger,
    Parameter,
    ProblemLevel,
    TaskStatus,
    UserResponse,
)

T = TypeVar("T")


class Messenger:
    """
    Thread-safe class for logging and user interactions.

    IMPORTANT: It is NOT safe to call any method other than `close` after the
    main thread receives a CTRL+C event (which normally appears as a
    `KeyboardInterrupt`). It is possible that the messenger has already
    received the event and is already in the process of shutting down.
    """

    ROOT_PSEUDOTASK_NAME = "SCRIPT MAIN"
    """Default display name for the main thread."""

    def __init__(self, file_messenger: FileMessenger, input_messenger: InputMessenger):
        self._file_messenger = file_messenger
        self._input_messenger = input_messenger
        self._task_manager = _TaskManager()
        self._task_manager_mutex = Lock()

    def start(self, after_start: Callable[[], None]) -> None:
        def _after_start() -> None:
            self.set_current_task_name(self.ROOT_PSEUDOTASK_NAME)
            after_start()

        self._input_messenger.start(_after_start)

    @property
    def is_closed(self) -> bool:
        return self._input_messenger.is_closed

    def close(self) -> None:
        self._input_messenger.close()

    def set_current_task_name(self, task_name: Optional[str]):
        with self._task_manager_mutex:
            self._task_manager.set_current_task_name(task_name)

    def set_task_index_table(self, task_index_table: Dict[str, int]):
        with self._task_manager_mutex:
            self._task_manager.set_task_index_table(task_index_table)

    def log_debug(self, message: str, task_name: str = ""):
        with self._task_manager_mutex:
            task_name = self._task_manager.get_task_name(task_name) or "UNKNOWN"
        self._file_messenger.log(
            task_name=task_name,
            level=logging.DEBUG,
            message=message,
        )

    def log_status(
        self,
        status: TaskStatus,
        message: str,
        task_name: str = "",
        file_only: bool = False,
    ):
        with self._task_manager_mutex:
            actual_task_name = self._task_manager.get_task_name(task_name)
            if actual_task_name:
                task_name_for_display = actual_task_name
                index = self._task_manager.get_index(actual_task_name)
                self._task_manager.record_status(actual_task_name, status)
            else:
                task_name_for_display = "UNKNOWN"
                index = None
        log_message = f"Task status: {status}. {message}"
        self._file_messenger.log(task_name_for_display, logging.INFO, log_message)
        if not file_only:
            self._input_messenger.log_status(
                task_name_for_display, index, status, message
            )

    def get_status(self, task_name: str = "") -> Optional[TaskStatus]:
        with self._task_manager_mutex:
            actual_task_name = self._task_manager.get_task_name(task_name)
            return (
                self._task_manager.get_status(actual_task_name)
                if actual_task_name
                else None
            )

    # TODO: It would be nice to show not only the exception but the exception
    # type. For example, `str(key_error)` may just show `the_key` when
    # `KeyError: 'the_key'` would be clearer. Ideally the solution should be
    # easy to use everywhere without copy-pasting.
    def log_problem(
        self,
        level: ProblemLevel,
        message: str,
        stacktrace: str = "",
        task_name: str = "",
    ):
        with self._task_manager_mutex:
            task_name = self._task_manager.get_task_name(task_name) or "UNKNOWN"
        details = f"\n{stacktrace}" if stacktrace else ""
        self._file_messenger.log(task_name, level.to_log_level(), f"{message}{details}")
        self._input_messenger.log_problem(task_name, level, message)

    def input(
        self,
        display_name: str,
        password: bool = False,
        parser: Callable[[str], T] = lambda x: x,
        prompt: str = "",
        title: str = "",
    ) -> Optional[T]:
        return self._input_messenger.input(
            display_name, password, parser, prompt, title
        )

    def input_multiple(
        self, params: Dict[str, Parameter], prompt: str = "", title: str = ""
    ) -> Dict[str, object]:
        return self._input_messenger.input_multiple(params, prompt, title)

    def wait(
<<<<<<< HEAD
        self, prompt: str, task_name: str = "", allow_retry: bool = False
=======
        self,
        prompt: str,
        allowed_responses: Iterable[UserResponse] = (UserResponse.DONE,),
        task_name: str = "",
>>>>>>> 83093ab2
    ) -> UserResponse:
        with self._task_manager_mutex:
            actual_task_name = self._task_manager.get_task_name(task_name)
            if actual_task_name:
                task_name_for_display = actual_task_name
                index = self._task_manager.get_index(actual_task_name)
            else:
                task_name_for_display = "UNKNOWN"
                index = None
        return self._input_messenger.wait(
<<<<<<< HEAD
            task_name_for_display, index, prompt, allow_retry
=======
            task_name_for_display, index, prompt, set(allowed_responses)
>>>>>>> 83093ab2
        )

    def allow_cancel(self, task_name: str = "") -> CancellationToken:
        """
        Allow the user to cancel a task.
        """
        with self._task_manager_mutex:
            actual_task_name = self._task_manager.get_task_name(task_name)
            if not actual_task_name:
                self.log_debug(
                    message="Could not allow cancelling because the current task is unknown and no task name was provided.",
                    task_name="UNKNOWN",
                )
                return CancellationToken()
            token = self._task_manager.get_cancellation_token(actual_task_name)
            # Avoid generating multiple tokens for one task, otherwise the user
            # might cancel and not have every piece of code be notified
            if not token:
                token = CancellationToken()
            self._task_manager.set_cancellation_token(actual_task_name, token)

        # Prevent the user from clicking multiple times
        lock = Lock()

        def callback():
<<<<<<< HEAD
            if not lock.acquire(blocking=False):
=======
            # TODO: This needs to be built-in
            should_cancel = self._input_messenger.input_bool(
                title="Confirm cancel",
                prompt="Are you sure you want to cancel the automation for this task? You will be asked to complete the task manually instead.",
            )
            if not should_cancel:
>>>>>>> 83093ab2
                return
            try:
                # TODO: Find a way of closing this in case the task completes
                # before the user makes their choice?
                should_cancel = self._input_messenger.input_bool(
                    title="Confirm cancel",
                    prompt="Are you sure you want to cancel the automation for this task? You will be asked to complete the task manually instead.",
                )
                if not should_cancel:
                    lock.release()
                    return
            except BaseException:
                lock.release()
                raise
            token.cancel()
            self.log_status(
                status=TaskStatus.RUNNING,
                message="Cancelling task...",
                task_name=actual_task_name or "",
            )
            self.disallow_cancel(task_name=actual_task_name or "")

        self._input_messenger.add_command(
            task_name=actual_task_name,
            command_name="Cancel",
            callback=callback,
        )
        self.log_debug(
            message="Could not allow cancelling because the input messenger does not support it.",
            task_name=actual_task_name,
        )
        return token

    def disallow_cancel(self, task_name: str = ""):
        """
        Remove the ability to cancel a task if cancelling was allowed.
        """
        with self._task_manager_mutex:
            actual_task_name = self._task_manager.get_task_name(task_name)
            if not actual_task_name:
                self.log_debug(
                    message="Could not disallow cancelling because the current task is unknown and no task name was provided.",
                    task_name=task_name,
                )
                return
        self._input_messenger.remove_command(
            task_name=actual_task_name, command_name="Cancel"
        )
        # Need to unregister cancellation token in the task manager,
        # otherwise, if a user cancels a task and then retries, the task
        # will be given the same cancellation token which will still be
        # cancelled
        with self._task_manager_mutex:
            self._task_manager.unset_cancellation_token(actual_task_name)

    def cancel_all(self) -> None:
        """Cancel all tasks that are currently cancellable."""
        with self._task_manager_mutex:
            self._task_manager.cancel_all()

    def create_progress_bar(
        self, display_name: str, max_value: float, units: str = ""
    ) -> int:
        # NOTE: the progress bar cannot be identified by the task name because
        # one task might have multiple progress bars (e.g., while downloading
        # multiple files).
        try:
            return self._input_messenger.create_progress_bar(
                display_name, max_value, units
            )
        except NotImplementedError:
            return -1

    def update_progress_bar(self, key: int, progress: float) -> None:
        try:
            self._input_messenger.update_progress_bar(key, progress)
        except NotImplementedError:
            pass

    def delete_progress_bar(self, key: int) -> None:
        try:
            self._input_messenger.delete_progress_bar(key)
        except NotImplementedError:
            pass


class CancellationToken:
    def __init__(self):
        self._is_cancelled = False
        self._mutex = Lock()

    def cancel(self):
        with self._mutex:
            self._is_cancelled = True

    def raise_if_cancelled(self):
        with self._mutex:
            if self._is_cancelled:
                raise TaskCancelledException()


# Subclass `BaseException` so that code that catches `Exception` doesn't
# accidentally catch this
class TaskCancelledException(BaseException):
    pass


class _TaskManager:
    """
    Keep track of the current task by thread and provide access to relevant
    metadata for tasks.
    """

    class _Local(local):
        current_task_name: Optional[str] = None

    def __init__(self):
        self._local = self._Local()
        # Put the root "task" (e.g., the script startup code) at the top by
        # default
        self._index_by_task = {Messenger.ROOT_PSEUDOTASK_NAME: 0}
        self._cancellation_token_by_task: Dict[str, CancellationToken] = {}
        self._status_by_task: Dict[str, TaskStatus] = {}

    def set_current_task_name(self, task_name: Optional[str]):
        self._local.current_task_name = task_name

    def set_task_index_table(self, task_index_table: Dict[str, int]):
        # Don't mutate the input
        self._index_by_task = dict(task_index_table)
        # Let the client override the default placement of the root "task"
        # if they want to
        if Messenger.ROOT_PSEUDOTASK_NAME not in self._index_by_task:
            self._index_by_task[Messenger.ROOT_PSEUDOTASK_NAME] = 0

    def get_task_name(self, task_name: str) -> Optional[str]:
        return task_name or self._local.current_task_name

    def get_index(self, task_name: str) -> Optional[int]:
        return (
            self._index_by_task[task_name]
            if task_name and task_name in self._index_by_task
            else None
        )

    def get_cancellation_token(self, task_name: str) -> Optional[CancellationToken]:
        return (
            self._cancellation_token_by_task[task_name]
            if task_name in self._cancellation_token_by_task
            else None
        )

    def set_cancellation_token(self, task_name: str, token: CancellationToken):
        self._cancellation_token_by_task[task_name] = token

    def unset_cancellation_token(self, task_name: str) -> None:
        if task_name in self._cancellation_token_by_task:
            del self._cancellation_token_by_task[task_name]

    def cancel_all(self) -> None:
        for t in self._cancellation_token_by_task.values():
            t.cancel()

    def record_status(self, task_name: str, status: TaskStatus) -> None:
        self._status_by_task[task_name] = status

    def get_status(self, task_name: str) -> Optional[TaskStatus]:
        return self._status_by_task.get(task_name, None)


class FileMessenger:
    def __init__(self, log_file: Path):
        if not log_file.exists():
            log_file.parent.mkdir(exist_ok=True, parents=True)
        handler = FileHandler(log_file)
        handler.setLevel(logging.DEBUG)
        handler.setFormatter(
            logging.Formatter(
                fmt="[%(levelname)-8s] [%(asctime)s] %(message)s",
                datefmt="%H:%M:%S",
            ),
        )
        self._file_logger = logging.getLogger("file_messenger")
        self._file_logger.setLevel(logging.DEBUG)
        self._file_logger.addHandler(handler)

    def log(self, task_name: str, level: int, message: str):
        self._file_logger.log(level=level, msg=f"[{task_name:<35}] {message}")<|MERGE_RESOLUTION|>--- conflicted
+++ resolved
@@ -134,14 +134,10 @@
         return self._input_messenger.input_multiple(params, prompt, title)
 
     def wait(
-<<<<<<< HEAD
-        self, prompt: str, task_name: str = "", allow_retry: bool = False
-=======
         self,
         prompt: str,
         allowed_responses: Iterable[UserResponse] = (UserResponse.DONE,),
         task_name: str = "",
->>>>>>> 83093ab2
     ) -> UserResponse:
         with self._task_manager_mutex:
             actual_task_name = self._task_manager.get_task_name(task_name)
@@ -152,11 +148,7 @@
                 task_name_for_display = "UNKNOWN"
                 index = None
         return self._input_messenger.wait(
-<<<<<<< HEAD
-            task_name_for_display, index, prompt, allow_retry
-=======
             task_name_for_display, index, prompt, set(allowed_responses)
->>>>>>> 83093ab2
         )
 
     def allow_cancel(self, task_name: str = "") -> CancellationToken:
@@ -182,16 +174,7 @@
         lock = Lock()
 
         def callback():
-<<<<<<< HEAD
             if not lock.acquire(blocking=False):
-=======
-            # TODO: This needs to be built-in
-            should_cancel = self._input_messenger.input_bool(
-                title="Confirm cancel",
-                prompt="Are you sure you want to cancel the automation for this task? You will be asked to complete the task manually instead.",
-            )
-            if not should_cancel:
->>>>>>> 83093ab2
                 return
             try:
                 # TODO: Find a way of closing this in case the task completes
