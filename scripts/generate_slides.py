--- conflicted
+++ resolved
@@ -115,22 +115,15 @@
         # the redundancy?
         file_messenger = FileMessenger(config.generate_slides_log)
         input_messenger = (
-<<<<<<< HEAD
             ConsoleMessenger(
                 description=GenerateSlidesArgs.DESCRIPTION,
                 show_task_status=args.verbose,
             )
             if args.ui == "console"
             else TkMessenger(
-                title="Generate Slides", description=GenerateSlidesArgs.DESCRIPTION
-=======
-            ConsoleMessenger(description=_DESCRIPTION, show_task_status=config.verbose)
-            if config.ui == "console"
-            else TkMessenger(
                 title="Generate Slides",
-                description=_DESCRIPTION,
+                description=GenerateSlidesArgs.DESCRIPTION,
                 show_statuses_by_default=True,
->>>>>>> 526c733a
             )
         )
         return Messenger(file_messenger, input_messenger)
